"""
Utilities for loading configurations, instantiating Python objects, and
running operations in _Selene_.

"""
import os
import importlib
import sys
from time import strftime
import types
import numpy as np
import random
import torch
from torch.utils.tensorboard import SummaryWriter

from . import _is_lua_trained_model
from . import instantiate


def class_instantiate(classobj):
    """Not used currently, but might be useful later for recursive
    class instantiation
    """
    for attr, obj in classobj.__dict__.items():
        is_module = getattr(obj, "__module__", None)
        if is_module and "selene_sdk" in is_module and attr is not "model":
            class_instantiate(obj)
    classobj.__init__(**classobj.__dict__)


def module_from_file(path):
    """
    Load a module created based on a Python file path.

    Parameters
    ----------
    path : str
        Path to the model architecture file.

    Returns
    -------
    The loaded module

    """
    parent_path, module_file = os.path.split(path)
    loader = importlib.machinery.SourceFileLoader(module_file[:-3], path)
    module = types.ModuleType(loader.name)
    loader.exec_module(module)
    return module


def module_from_dir(path):
    """
    This method expects that you pass in the path to a valid Python module,
    where the `__init__.py` file already imports the model class,
    `criterion`, and `get_optimizer` methods from the appropriate file
    (e.g. `__init__.py` contains the line `from <model_class_file> import
    <ModelClass>`).

    Parameters
    ----------
    path : str
        Path to the Python module containing the model class.

    Returns
    -------
    The loaded module
    """
    parent_path, module_dir = os.path.split(path)
    sys.path.insert(0, parent_path)
    return importlib.import_module(module_dir)


def initialize_model(model_configs, loss_configs=None, train=True, lr=None):
    """
    Initialize model (and associated criterion, optimizer)

    Parameters
    ----------
    model_configs : dict
        Model-specific configuration
    loss_configs : dict
        Criterion-specific configuration
    train : bool, optional
        Default is True. If `train`, returns the user-specified optimizer
        and optimizer class that can be found within the input model file.
    lr : float or None, optional
        If `train`, a learning rate must be specified. Otherwise, None.

    Returns
    -------
    model, criterion : tuple(torch.nn.Module, torch.nn._Loss) or \
            model, criterion, optim_class, optim_kwargs : \
                tuple(torch.nn.Module, torch.nn._Loss, torch.optim, dict)

        * `torch.nn.Module` - the model architecture
        * `torch.nn._Loss` - the loss function associated with the model
        * `torch.optim` - the optimizer associated with the model
        * `dict` - the optimizer arguments

        The optimizer and its arguments are only returned if `train` is
        True.

    Raises
    ------
    ValueError
        If `train` but the `lr` specified is not a float.

    """
    import_model_from = model_configs["path"]
    model_class_name = model_configs["class"]

    module = None
    if os.path.isdir(import_model_from):
        module = module_from_dir(import_model_from)
    else:
        module = module_from_file(import_model_from)
    model_class = getattr(module, model_class_name)

    model = model_class(**model_configs["class_args"])
    if "non_strand_specific" in model_configs:
        from selene_sdk.utils import NonStrandSpecific

        model = NonStrandSpecific(model, mode=model_configs["non_strand_specific"])

    _is_lua_trained_model(model)
    if loss_configs is not None:
        criterion = instantiate(loss_configs)
        #criterion = module.criterion(**loss_configs)
    else:
        criterion = module.criterion()
    if train and isinstance(lr, float):
        optim_class, optim_kwargs = module.get_optimizer(lr)
        return model, criterion, optim_class, optim_kwargs
    elif train:
        raise ValueError(
            "Learning rate must be specified as a float " "but was {0}".format(lr)
        )
    return model, criterion


def create_data_source(configs, output_dir=None, load_train_val=True, load_test=True):
    """
    Construct data source(s) specified in `configs` (either a data sampler
    or data loader(s)) used in training/evaluation.

    Parameters
    ----------
    configs : dict or object
        The loaded configurations from a YAML file.
    output_dir : str or None
        The path to the directory where all outputs will be saved.
        If None, this means that an `output_dir` was not specified
        in the top-level configuration keys. `output_dir` must be
        specified in each class's individual configuration wherever
        it is required.
    load_train_val: bool
        Return training and validation data loaders.
        Only works when `"dataset" in configs`.
    load_test: bool
        Return test data loader. Only works when `"dataset" in configs`.

    Returns
    -------
    model : Sampler or \
        dataloaders : tuple(torch.utils.data.DataLoader)
        Returns either a single data sampler specified in configs or
        a tuple of data loaders according `load_train_val` and `load_test`,
        which are not mutually exclusive.
    """
    if "sampler" in configs:
        sampler_info = configs["sampler"]
        if output_dir is not None:
            sampler_info.bind(output_dir=output_dir)
        sampler = instantiate(sampler_info)
        return sampler
    if "dataset" in configs:
        dataset_info = configs["dataset"]
        intervals = {
                     "train":[],
                     "validation":[],
                     "test":[]
                     }
        for prefix in intervals.keys():
            if prefix+"_intervals_path" in dataset_info:
                with open(dataset_info[prefix+"_intervals_path"]) as f:
                    for line in f:
                        split_line = line.rstrip().split("\t")
                        chrom = split_line[0]
                        interval_info = list(map(int, split_line[1:]))
                        interval_info = (chrom, *interval_info)
                        intervals[prefix].append(interval_info)

        if "sampling_intervals_path" in dataset_info.keys():
            with open(dataset_info["sampling_intervals_path"]) as f:
                for line in f:
                    split_line = line.rstrip().split("\t")
                    chrom = split_line[0]
                    interval_info = list(map(int, split_line[1:]))
                    interval_info = (chrom, *interval_info)
                    if load_train_val and chrom in dataset_info["validation_holdout"]:
                        intervals["validation"].append(interval_info)
                    elif load_test and chrom in dataset_info["test_holdout"]:
                        intervals["test"].append(interval_info)
                    elif load_train_val:
                        intervals["train"].append(interval_info)

        with open(dataset_info["distinct_features_path"]) as f:
            distinct_features = list(map(lambda x: x.rstrip(), f.readlines()))

        with open(dataset_info["target_features_path"]) as f:
            target_features = list(map(lambda x: x.rstrip(), f.readlines()))

        module = None
        if os.path.isdir(dataset_info["path"]):
            module = module_from_dir(dataset_info["path"])
        else:
            module = module_from_file(dataset_info["path"])
        dataset_class = getattr(module, dataset_info["class"])
        dataset_info["dataset_args"]["target_features"] = target_features
        dataset_info["dataset_args"]["distinct_features"] = distinct_features

        # create datasets, samplers, and loaders
        tasks = []
        if load_train_val:
            tasks.extend(["train", "validation"])
        if load_test:
            tasks.append("test")

        loaders = []
        for task in tasks:
            # create dataset
            task_config = dataset_info["dataset_args"].copy()
            task_config["intervals"] = intervals[task]
            if task+"_transform" in dataset_info:
                # load transforms
                transform = instantiate(dataset_info[task+"_transform"])
                task_config["transform"] = transform
            task_dataset = dataset_class(**task_config)

            # create sampler
            if task+"_sampler_class" in dataset_info:
                sampler_class = getattr(module, dataset_info[task+"_sampler_class"])
                if task+"_sampler_args" not in dataset_info:
                    sampler_args = {}
                else:
                    sampler_args = dataset_info[task+"_sampler_args"]
                if not "generator" in sampler_args:
                    gen = torch.Generator()
                    gen.manual_seed(configs["random_seed"])
                    sampler_args["generator"] = gen
                sampler = sampler_class(task_dataset, **sampler_args)
            else:
                gen = torch.Generator()
                gen.manual_seed(configs["random_seed"])
                sampler = torch.utils.data.RandomSampler(task_dataset,
                                                        generator=gen)

            task_loader = torch.utils.data.DataLoader(
                    task_dataset,
                    worker_init_fn=module.encode_worker_init_fn,
                    sampler=sampler,
                    **dataset_info["loader_args"],
                )
            loaders.append(task_loader)

        return loaders


def execute(operations, configs, output_dir):
    """
    Execute operations in _Selene_.

    Parameters
    ----------
    operations : list(str)
        The list of operations to carry out in _Selene_.
    configs : dict or object
        The loaded configurations from a YAML file.
    output_dir : str or None
        The path to the directory where all outputs will be saved.
        If None, this means that an `output_dir` was not specified
        in the top-level configuration keys. `output_dir` must be
        specified in each class's individual configuration wherever
        it is required.

    Returns
    -------
    None
        Executes the operations listed and outputs any files
        to the dirs specified in each operation's configuration.

    Raises
    ------
    ValueError
        If an expected key in configuration is missing.

    """
    model = None
    train_model = None
    if "dataset" in configs:
        if "train" in operations and "evaluate" in operations:
            train_loader, val_loader, test_loader = create_data_source(configs,
                                                                       output_dir)
        elif "train" in operations:
            if "ct_masked_train" in operations:
                splits = np.load(configs['dataset']['seq_fold_ids'], allow_pickle=True)
                dataloaders = get_all_split_loaders(configs, splits)
            else:
                train_loader, val_loader = create_data_source(configs, output_dir, load_test=False)
        elif "evaluate" in operations:
            test_loader = create_data_source(configs, load_train_val=False,
                                             load_test=True)
    for op in operations:
        if op == "train":
            if "ct_masked_train" in operations:
                model_n_cell_types = configs["model"]["class_args"]["n_cell_types"]
                dataset_n_cell_types = configs['model']['class_args']['n_cell_types']
                model_n_features = configs["model"]["class_args"]["n_genomic_features"]
                dataset_n_features = dataloaders[0][0].dataset.n_cell_types
            else:
                # make sure we provided the right dimensions in the config
                if (
                    "dataset" in configs
                    and "n_cell_types" in configs["model"]["class_args"]
                ):
                    model_n_cell_types = configs["model"]["class_args"]["n_cell_types"]
                    dataset_n_cell_types = train_loader.dataset.n_cell_types
                    assert model_n_cell_types == dataset_n_cell_types, f"Expected {dataset_n_cell_types} "\
                        f"cell types based on dataset, got {model_n_cell_types} in config"
                    
                if (
                    "dataset" in configs
                    and "n_genomic_features" in configs["model"]["class_args"]
                ):
                    model_n_features = configs["model"]["class_args"]["n_genomic_features"]
                    dataset_n_features = train_loader.dataset.n_target_features
                    assert model_n_features == dataset_n_features, f"Expected {dataset_n_features} "\
                        f"target features based on dataset, but got {model_n_features} in config"

            # load model, criterion, and optimizer
            if "criterion" in configs:
                loss_configs = configs["criterion"]
            else:
                loss_configs = None
            model, loss, optim, optim_kwargs = initialize_model(
                configs["model"], loss_configs, train=True, lr=configs["lr"]
            )

            # load lr scheduler
            if "lr_scheduler" in configs:
                scheduler_class = configs["lr_scheduler"]["class"]
                scheduler_kwargs = configs["lr_scheduler"]["class_args"]
            else:
                scheduler_class = None
                scheduler_kwargs = None

            # instantiate model training class
            train_model_info = configs["train_model"]
            if output_dir is not None:
                train_model_info.bind(output_dir=output_dir)

            if "sampler" in configs:
                sampler = create_data_source(configs, output_dir)
                train_model_info.bind(
                    model=model,
                    data_sampler=sampler,
                    loss_criterion=loss,
                    optimizer_class=optim,
                    optimizer_kwargs=optim_kwargs,
                )
            if "dataset" in configs:
                if "ct_masked_train" in operations:
                    ct_masks = np.load(configs['dataset']['ct_fold_ids'], allow_pickle=True)
                    # набор масок для текущей модели
                    curr_fold = configs['dataset']['dataset_args']['fold']
                    ct_masks = ct_masks[curr_fold]

                    train_model_info.bind(
                        ct_masks=ct_masks,
                        model=model,
                        n_cell_types=configs['model']['class_args']['n_cell_types'],
                        loss_criterion=loss,
                        optimizer_class=optim,
                        optimizer_kwargs=optim_kwargs,
                        dataloaders=dataloaders,
                        scheduler_class=scheduler_class,
                        scheduler_kwargs=scheduler_kwargs,
                        checkpoint_resume=configs['model']['checkpoint_resume'],
                        checkpoint_epoch=configs['model']['checkpoint_epoch'],
                        checkpoint_chunk=configs['model']['checkpoint_chunk'],
                    )

                else:
                    train_model_info.bind(
                        model=model,
                        loss_criterion=loss,
                        optimizer_class=optim,
                        optimizer_kwargs=optim_kwargs,
                        train_loader=train_loader,
                        val_loader=val_loader,
                        scheduler_class=scheduler_class,
                        scheduler_kwargs=scheduler_kwargs,
                    )

            train_model = instantiate(train_model_info)

            # TODO: will find a better way to handle this in the future
            if (
                "sampler" in configs
                and "load_test_set" in configs
                and configs["load_test_set"]
                and "evaluate" in operations
            ):
                train_model.create_test_set()

            if "ct_masked_train" in operations:
                train_model.run_masked_train()
            else:
                train_model.train_and_validate()

        elif op == "evaluate":
            if train_model is not None:
                hparam_dict = configs["model"]["class_args"].copy()
                
                if "dataset" in configs:
                    average_scores, _ = train_model.evaluate(test_loader)
                    hparam_dict.update(
                        {"lr": configs["lr"], "steps": train_model.n_epochs}
                    )
                else:
                    average_scores, _ = train_model.evaluate()
                    hparam_dict.update(
                        {"lr": configs["lr"], "steps": train_model.max_steps}
                    )
                with SummaryWriter(os.path.join(output_dir)) as w:
                    w.add_hparams(hparam_dict, average_scores)

            if not model:
                model, loss = initialize_model(configs["model"], train=False)
            if "evaluate_model" in configs:
                evaluate_model_info = configs["evaluate_model"]
                if output_dir is not None:
                    evaluate_model_info.bind(output_dir=output_dir)

                if "sampler" in configs:
                    sampler = create_data_source(configs, output_dir)
                    evaluate_model_info.bind(
                        model=model, criterion=loss, data_sampler=sampler
                    )
                if "dataset" in configs:
                    evaluate_model_info.bind(
                        model=model,
                        criterion=loss,
                        data_loader=test_loader,
                    )

                evaluate_model = instantiate(evaluate_model_info)
                evaluate_model.evaluate()

        elif op == "analyze":
            if not model:
                model, _ = initialize_model(configs["model"], train=False)
            analyze_seqs_info = configs["analyze_sequences"]
            analyze_seqs_info.bind(model=model)

            analyze_seqs = instantiate(analyze_seqs_info)
            if "variant_effect_prediction" in configs:
                vareff_info = configs["variant_effect_prediction"]
                if "vcf_files" not in vareff_info:
                    raise ValueError(
                        "variant effect prediction requires "
                        "as input a list of 1 or more *.vcf "
                        "files ('vcf_files')."
                    )
                for filepath in vareff_info.pop("vcf_files"):
                    analyze_seqs.variant_effect_prediction(filepath, **vareff_info)
            if "in_silico_mutagenesis" in configs:
                ism_info = configs["in_silico_mutagenesis"]
                if "sequence" in ism_info:
                    analyze_seqs.in_silico_mutagenesis(**ism_info)
                elif "input_path" in ism_info:
                    analyze_seqs.in_silico_mutagenesis_from_file(**ism_info)
                elif "fa_files" in ism_info:
                    for filepath in ism_info.pop("fa_files"):
                        analyze_seqs.in_silico_mutagenesis_from_file(
                            filepath, **ism_info
                        )
                else:
                    raise ValueError(
                        "in silico mutagenesis requires as input "
                        "the path to the FASTA file "
                        "('input_path') or a sequence "
                        "('input_sequence') or a list of "
                        "FASTA files ('fa_files'), but found "
                        "neither."
                    )
            if "prediction" in configs:
                predict_info = configs["prediction"]
                analyze_seqs.get_predictions(**predict_info)


def parse_configs_and_run(configs, configs_path, create_subdirectory=True, lr=None):
    """
    Method to parse the configuration YAML file and run each operation
    specified.

    Parameters
    ----------
    configs : dict
        The dictionary of nested configuration parameters. Will look
        for the following top-level parameters:

            * `ops`: A list of 1 or more of the values \
            {"train", "evaluate", "analyze"}. The operations specified\
            determine what objects and information we expect to parse\
            in order to run these operations. This is required.
            * `output_dir`: Output directory to use for all the operations.\
            If no `output_dir` is specified, assumes that all constructors\
            that will be initialized (which have their own configurations\
            in `configs`) have their own `output_dir` specified.\
            Optional.
            * `random_seed`: A random seed set for `torch` and `torch.cuda`\
            for reproducibility. Optional.
            * `lr`: The learning rate, if one of the operations in the list is\
            "train".
            * `load_test_set`: If `ops: [train, evaluate]`, you may set\
               this parameter to True if you would like to load the test\
               set into memory ahead of time--and therefore save the test\
               data to a .bed file at the start of training. This is only\
               useful if you have a machine that can support a large increase\
               (on the order of GBs) in memory usage and if you want to\
               create a test dataset early-on because you do not know if your\
               model will finish training and evaluation within the allotted\
               time that your job is run.

    create_subdirectory : bool, optional
        Default is True. If `create_subdirectory`, will create a directory
        within `output_dir` with the name formatted as "%Y-%m-%d-%H-%M-%S",
        the date/time this method was run.
    lr : float or None, optional
        Default is None. If "lr" (learning rate) is already specified as a
        top-level key in `configs`, there is no need to set `lr` to a value
        unless you want to override the value in `configs`. Otherwise,
        set `lr` to the desired learning rate if "train" is one of the
        operations to be executed.

    Returns
    -------
    None
        Executes the operations listed and outputs any files
        to the dirs specified in each operation's configuration.

    """
    operations = configs["ops"]

    if "train" in operations and "lr" not in configs and lr and lr != "None":
        configs["lr"] = float(lr)
    elif "train" in operations and "lr" in configs and lr and lr != "None":
        print(
            "Warning: learning rate specified in both the "
            "configuration dict and this method's `lr` parameter. "
            "Using the `lr` value input to `parse_configs_and_run` "
            "({0}, not {1}).".format(lr, configs["lr"])
        )

    current_run_output_dir = None
    if "output_dir" not in configs and (
        "train" in operations or ("evaluate" in operations and "sampler" in configs) 
    ):
        print(
            "No top-level output directory specified. All constructors "
            "to be initialized (e.g. Sampler, TrainModel) that require "
            "this parameter must have it specified in their individual "
            "parameter configuration."
        )
    elif "output_dir" in configs:
        current_run_output_dir = configs["output_dir"]
        os.makedirs(current_run_output_dir, exist_ok=True)
        if "create_subdirectory" in configs:
            create_subdirectory = configs["create_subdirectory"]
        if create_subdirectory:
            current_run_output_dir = os.path.join(
                current_run_output_dir, strftime("%Y-%m-%d-%H-%M-%S")
            )
            os.makedirs(current_run_output_dir)
        print("Outputs and logs saved to {0}".format(current_run_output_dir))

    if "random_seed" in configs:
        seed = configs["random_seed"]
        torch.manual_seed(seed)
        torch.cuda.manual_seed_all(seed)
    else:
        print(
            "Warning: no random seed specified in config file. "
            "Using a random seed ensures results are reproducible."
        )

    if "train" in operations:
        writer = SummaryWriter(os.path.join(current_run_output_dir))
        with open(configs_path, "r") as config_file:
            # Add <pre> to persist spaces
            config_content = "<pre>" + config_file.read() + "</pre>"
            writer.add_text("config", config_content)

        with open(configs["model"]["path"], "r") as model_file:
            # Add <pre> to persist spaces
            model_file_content = "<pre>" + model_file.read() + "</pre>"
            writer.add_text("model", model_file_content)
        writer.close()

    execute(operations, configs, current_run_output_dir)


def get_full_dataset(configs):
    """
    Get EncodeDataset with all chromosomes (except test hold out)
    """
    if "dataset" in configs:
        dataset_info = configs["dataset"]

        # all intervals
        genome_intervals = []
        with open(dataset_info["sampling_intervals_path"])  as f:
            for line in f:
                chrom, start, end = interval_from_line(line)
                if chrom not in dataset_info["test_holdout"]:
                    genome_intervals.append((chrom, start, end))

        # bedug mode
        if dataset_info['debug']:
            genome_intervals = random.sample(genome_intervals, k=1000)
            print("DEBUG MODE ON:", len(genome_intervals))

        with open(dataset_info["distinct_features_path"]) as f:
            distinct_features = list(map(lambda x: x.rstrip(), f.readlines()))

        with open(dataset_info["target_features_path"]) as f:
            target_features = list(map(lambda x: x.rstrip(), f.readlines()))

        module = None
        if os.path.isdir(dataset_info["path"]):
            module = module_from_dir(dataset_info["path"])
        else:
            module = module_from_file(dataset_info["path"])

        dataset_class = getattr(module, dataset_info["class"])
        dataset_info["dataset_args"]["target_features"] = target_features
        dataset_info["dataset_args"]["distinct_features"] = distinct_features

        # load train dataset and loader
        data_config = dataset_info["dataset_args"].copy()
        data_config["intervals"] = genome_intervals

        del data_config['fold']
        del data_config['n_folds']
        full_dataset = dataset_class(**data_config)

        return full_dataset


def get_full_dataloader(configs):
    """
    """
    dataset_info = configs["dataset"]

    full_dataset = get_full_dataset(configs)

    module = None
    if os.path.isdir(dataset_info["path"]):
        module = module_from_dir(dataset_info["path"])
    else:
        module = module_from_file(dataset_info["path"])

    sampler_class = getattr(module, dataset_info["sampler_class"])
    gen = torch.Generator()
    gen.manual_seed(configs["random_seed"])
    train_sampler = sampler_class(
        full_dataset, replacement=False, generator=gen
    )

    full_dataloader = torch.utils.data.DataLoader(
        full_dataset,
        batch_size=dataset_info["loader_args"]["batch_size"],
        num_workers=dataset_info["loader_args"]["num_workers"],
        worker_init_fn=module.encode_worker_init_fn,
        sampler=train_sampler,
    )

    return full_dataloader


def interval_from_line(bed_line, pad_left=0, pad_right=0, chrom_counts=None):
    chrom, start, end = bed_line.rstrip().split('\t')[:3]
    start = max(0, int(start) - pad_left)
    if pad_right:
        end = min(int(end) + pad_right, chrom_counts[chrom])
    else:
        end = int(end)
    return chrom, start, end


def get_all_split_loaders(configs, cv_splits):
    """
    Create DataLoaders for each split
    """
    split_samplers = []
    for i in range(len(cv_splits)):
        loaders = create_split_loaders(
                    configs,
                    cv_splits[i]
                    )
        split_samplers.append(loaders)
    return split_samplers
    

def create_split_loaders(configs, split):
    """
    Called for each split, this creates a two DataLoaders for each split. 
    One DataLoader for the samples in the training folds and one DataLoader 
    for the samples in the validation fold.
    """
    random.seed(666)

    dataset_info = configs["dataset"]
    train_folds_idx = split[0]
    valid_folds_idx = split[1]

    train_subset = get_dataset(configs, train_folds_idx)
    train_transform = instantiate(dataset_info["train_transform"])
    train_subset.transform = train_transform

    val_subset = get_dataset(configs, valid_folds_idx)
    val_transform = instantiate(dataset_info["val_transform"])
    val_subset.transform = val_transform

    module = None
    if os.path.isdir(dataset_info["path"]):
        module = module_from_dir(dataset_info["path"])
    else:
        module = module_from_file(dataset_info["path"])

<<<<<<< HEAD
    train_sampler_class = getattr(module, dataset_info["train_sampler_class"])
    gen = torch.Generator()
    gen.manual_seed(configs["random_seed"])
    train_sampler = train_sampler_class(
        train_subset, 
        replacement=dataset_info["train_sampler_args"]['replacement'], 
        generator=gen
    )
=======
    # create sampler
    for task in ('train', 'validation'):
        sampler = None
        if task + "_sampler_class" in dataset_info:
            sampler_class = getattr(module, dataset_info[task+"_sampler_class"])
            if task+"_sampler_args" not in dataset_info:
                sampler_args = {}
            else:
                sampler_args = dataset_info[task+"_sampler_args"]
            if not "generator" in sampler_args:
                gen = torch.Generator()
                gen.manual_seed(configs["random_seed"])
                sampler_args["generator"] = gen
            if task == 'train':
                task_dataset = train_subset
            else:
                task_dataset = val_subset
            sampler = sampler_class(task_dataset, **sampler_args)
        if task == 'train':
            train_sampler = sampler
        else:
            val_sampler = sampler
>>>>>>> 9a9abe4c

    train_loader = torch.utils.data.DataLoader(
        train_subset,
        batch_size=dataset_info["loader_args"]["batch_size"],
        num_workers=dataset_info["loader_args"]["num_workers"],
        worker_init_fn=module.encode_worker_init_fn,
        sampler=train_sampler,
    )

<<<<<<< HEAD
    val_sampler_class = getattr(module, dataset_info["train_sampler_class"])
    gen = torch.Generator()
    gen.manual_seed(configs["random_seed"])

    val_sampler = val_sampler_class(
        val_subset, 
        replacement=dataset_info["train_sampler_args"]['replacement'],
        generator=gen
    )

=======
>>>>>>> 9a9abe4c
    val_loader = torch.utils.data.DataLoader(
            val_subset,
            batch_size=configs['dataset']["loader_args"]["batch_size"],
            num_workers=configs['dataset']["loader_args"]["num_workers"],
            worker_init_fn=module.encode_worker_init_fn,
            sampler=val_sampler,
        )

    return (train_loader, val_loader) 


def get_dataset(configs, genome_intervals):
    """
    """
    dataset_info = configs["dataset"]

    with open(dataset_info["distinct_features_path"]) as f:
        distinct_features = list(map(lambda x: x.rstrip(), f.readlines()))

    with open(dataset_info["target_features_path"]) as f:
        target_features = list(map(lambda x: x.rstrip(), f.readlines()))

    module = None
    if os.path.isdir(dataset_info["path"]):
        module = module_from_dir(dataset_info["path"])
    else:
        module = module_from_file(dataset_info["path"])

    dataset_class = getattr(module, dataset_info["class"])
    dataset_info["dataset_args"]["target_features"] = target_features
    dataset_info["dataset_args"]["distinct_features"] = distinct_features

    # load train dataset and loader
    data_config = dataset_info["dataset_args"].copy()
    data_config["intervals"] = genome_intervals

    del data_config['fold']
    del data_config['n_folds']
    full_dataset = dataset_class(**data_config)

    return full_dataset<|MERGE_RESOLUTION|>--- conflicted
+++ resolved
@@ -740,16 +740,6 @@
     else:
         module = module_from_file(dataset_info["path"])
 
-<<<<<<< HEAD
-    train_sampler_class = getattr(module, dataset_info["train_sampler_class"])
-    gen = torch.Generator()
-    gen.manual_seed(configs["random_seed"])
-    train_sampler = train_sampler_class(
-        train_subset, 
-        replacement=dataset_info["train_sampler_args"]['replacement'], 
-        generator=gen
-    )
-=======
     # create sampler
     for task in ('train', 'validation'):
         sampler = None
@@ -772,7 +762,6 @@
             train_sampler = sampler
         else:
             val_sampler = sampler
->>>>>>> 9a9abe4c
 
     train_loader = torch.utils.data.DataLoader(
         train_subset,
@@ -782,19 +771,6 @@
         sampler=train_sampler,
     )
 
-<<<<<<< HEAD
-    val_sampler_class = getattr(module, dataset_info["train_sampler_class"])
-    gen = torch.Generator()
-    gen.manual_seed(configs["random_seed"])
-
-    val_sampler = val_sampler_class(
-        val_subset, 
-        replacement=dataset_info["train_sampler_args"]['replacement'],
-        generator=gen
-    )
-
-=======
->>>>>>> 9a9abe4c
     val_loader = torch.utils.data.DataLoader(
             val_subset,
             batch_size=configs['dataset']["loader_args"]["batch_size"],
