"""
This module provides the `TrainModel` class and supporting methods.
"""
import logging
import math
import os
import shutil
from time import strftime
from time import time

import numpy as np
import torch
import torch.nn as nn
from torch.autograd import Variable
from torch.optim.lr_scheduler import ReduceLROnPlateau
from sklearn.metrics import roc_auc_score
from sklearn.metrics import average_precision_score

from .utils import initialize_logger
from .utils import load_model_from_state_dict
from .utils import PerformanceMetrics

logger = logging.getLogger("selene")


def _metrics_logger(name, out_filepath):
    logger = logging.getLogger("{0}".format(name))
    logger.setLevel(logging.INFO)
    formatter = logging.Formatter("%(message)s")
    file_handle = logging.FileHandler(
        os.path.join(out_filepath, "{0}.txt".format(name)))
    file_handle.setFormatter(formatter)
    logger.addHandler(file_handle)
    return logger


class TrainModel(object):
    """
    This class ties together the various objects and methods needed to
    train and validate a model.

    TrainModel saves a checkpoint model (overwriting it after
    `save_checkpoint_every_n_steps`) as well as a best-performing model
    (overwriting it after `report_stats_every_n_steps` if the latest
    validation performance is better than the previous best-performing
    model) to `output_dir`.

    TrainModel also outputs 2 files that can be used to monitor training
    as Selene runs: `selene_sdk.train_model.train.txt` (training loss) and
    `selene_sdk.train_model.validation.txt` (validation loss & average
    ROC AUC). The columns in these files can be used to quickly visualize
    training history (e.g. you can use `matplotlib`, `plt.plot(auc_list)`)
    and see, for example, whether the model is still improving, if there are
    signs of overfitting, etc.

    Parameters
    ----------
    model : torch.nn.Module
        The model to train.
    data_sampler : selene_sdk.samplers.Sampler
        The example generator.
    loss_criterion : torch.nn._Loss
        The loss function to optimize.
    optimizer_class : torch.optim.Optimizer
        The optimizer to minimize loss with.
    optimizer_kwargs : dict
        The dictionary of keyword arguments to pass to the optimizer's
        constructor.
    batch_size : int
        Specify the batch size to process examples. Should be a power of 2.
    max_steps : int
        The maximum number of mini-batches to iterate over.
    report_stats_every_n_steps : int
        The frequency with which to report summary statistics. You can
        set this value to be equivalent to a training epoch
        (`n_steps * batch_size`) being the total number of samples
        seen by the model so far. Selene evaluates the model on the validation
        dataset every `report_stats_every_n_steps` and, if the model obtains
        the best performance so far (based on the user-specified loss function),
        Selene saves the model state to a file called `best_model.pth.tar` in
        `output_dir`.
    output_dir : str
        The output directory to save model checkpoints and logs in.
    save_checkpoint_every_n_steps : int or None, optional
        Default is 1000. If None, set to the same value as
        `report_stats_every_n_steps`
    save_new_checkpoints_after_n_steps : int or None, optional
        Default is None. The number of steps after which Selene will
        continually save new checkpoint model weights files
        (`checkpoint-<TIMESTAMP>.pth.tar`) every
        `save_checkpoint_every_n_steps`. Before this point,
        the file `checkpoint.pth.tar` is overwritten every
        `save_checkpoint_every_n_steps` to limit the memory requirements.
    n_validation_samples : int or None, optional
        Default is `None`. Specify the number of validation samples in the
        validation set. If `n_validation_samples` is `None` and the data sampler
        used is the `selene_sdk.samplers.IntervalsSampler` or
        `selene_sdk.samplers.RandomSampler`, we will retrieve 32000
        validation samples. If `None` and using
        `selene_sdk.samplers.MultiFileSampler`, we will use all
        available validation samples from the appropriate data file.
    n_test_samples : int or None, optional
        Default is `None`. Specify the number of test samples in the test set.
        If `n_test_samples` is `None` and

            - the sampler you specified has no test partition, you should not
              specify `evaluate` as one of the operations in the `ops` list.
              That is, Selene will not automatically evaluate your trained
              model on a test dataset, because the sampler you are using does
              not have any test data.
            - the sampler you use is of type `selene_sdk.samplers.OnlineSampler`
              (and the test partition exists), we will retrieve 640000 test
              samples.
            - the sampler you use is of type
              `selene_sdk.samplers.MultiFileSampler` (and the test partition
              exists), we will use all the test samples available in the
              appropriate data file.

    cpu_n_threads : int, optional
        Default is 1. Sets the number of OpenMP threads used for parallelizing
        CPU operations.
    use_cuda : bool, optional
        Default is `False`. Specify whether a CUDA-enabled GPU is available
        for torch to use during training.
    data_parallel : bool, optional
        Default is `False`. Specify whether multiple GPUs are available
        for torch to use during training.
    logging_verbosity : {0, 1, 2}, optional
        Default is 2. Set the logging verbosity level.

            * 0 - Only warnings will be logged.
            * 1 - Information and warnings will be logged.
            * 2 - Debug messages, information, and warnings will all be\
                  logged.

    checkpoint_resume : str or None, optional
        Default is `None`. If `checkpoint_resume` is not None, it should be the
        path to a model file generated by `torch.save` that can now be read
        using `torch.load`.

    Attributes
    ----------
    model : torch.nn.Module
        The model to train.
    sampler : selene_sdk.samplers.Sampler
        The example generator.
    loss_criterion : torch.nn._Loss
        The loss function to optimize.
    optimizer_class : torch.optim.Optimizer
        The optimizer to minimize loss with.
    batch_size : int
        The size of the mini-batch to use during training.
    max_steps : int
        The maximum number of mini-batches to iterate over.
    nth_step_report_stats : int
        The frequency with which to report summary statistics.
    nth_step_save_checkpoint : int
        The frequency with which to save a model checkpoint.
    use_cuda : bool
        If `True`, use a CUDA-enabled GPU. If `False`, use the CPU.
    data_parallel : bool
        Whether to use multiple GPUs or not.
    output_dir : str
        The directory to save model checkpoints and logs.
    training_loss : list(float)
        The current training loss.
    metrics : dict
        A dictionary that maps metric names (`str`) to metric functions.
        By default, this contains `"roc_auc"`, which maps to
        `sklearn.metrics.roc_auc_score`, and `"average_precision"`,
        which maps to `sklearn.metrics.average_precision_score`.

    """

    def __init__(self,
                 model,
                 data_sampler,
                 loss_criterion,
                 optimizer_class,
                 optimizer_kwargs,
                 batch_size,
                 max_steps,
                 report_stats_every_n_steps,
                 output_dir,
                 save_checkpoint_every_n_steps=1000,
                 save_new_checkpoints_after_n_steps=None,
                 report_gt_feature_n_positives=10,
                 n_validation_samples=None,
                 n_test_samples=None,
                 cpu_n_threads=1,
                 use_cuda=False,
                 data_parallel=False,
                 logging_verbosity=2,
                 checkpoint_resume=None,
                 metrics=dict(roc_auc=roc_auc_score,
                              average_precision=average_precision_score)):
        """
        Constructs a new `TrainModel` object.
        """
        self.model = model
        self.sampler = data_sampler
        self.criterion = loss_criterion
        self.optimizer = optimizer_class(
            self.model.parameters(), **optimizer_kwargs)

        self.batch_size = batch_size
        self.max_steps = max_steps
        self.nth_step_report_stats = report_stats_every_n_steps
        self.nth_step_save_checkpoint = None
        if not save_checkpoint_every_n_steps:
            self.nth_step_save_checkpoint = report_stats_every_n_steps
        else:
            self.nth_step_save_checkpoint = save_checkpoint_every_n_steps

        self.save_new_checkpoints = save_new_checkpoints_after_n_steps

        logger.info("Training parameters set: batch size {0}, "
                    "number of steps per 'epoch': {1}, "
                    "maximum number of steps: {2}".format(
                        self.batch_size,
                        self.nth_step_report_stats,
                        self.max_steps))

        torch.set_num_threads(cpu_n_threads)

        self.use_cuda = use_cuda
        self.data_parallel = data_parallel

        if self.data_parallel:
            self.model = nn.DataParallel(model)
            logger.debug("Wrapped model in DataParallel")

        if self.use_cuda:
            self.model.cuda()
            self.criterion.cuda()
            logger.debug("Set modules to use CUDA")

        os.makedirs(output_dir, exist_ok=True)
        self.output_dir = output_dir

        initialize_logger(
            os.path.join(self.output_dir, "{0}.log".format(__name__)),
            verbosity=logging_verbosity)

        self._create_validation_set(n_samples=n_validation_samples)
        self._validation_metrics = PerformanceMetrics(
            self.sampler.get_feature_from_index,
            report_gt_feature_n_positives=report_gt_feature_n_positives,
            metrics=metrics)

        if "test" in self.sampler.modes:
<<<<<<< HEAD
            self._test_data = None
            self._n_test_samples = n_test_samples
            self._report_gt_feature_n_positives = report_gt_feature_n_positives
=======
            self._create_test_set(n_samples=n_test_samples)
            self._test_metrics = PerformanceMetrics(
                self.sampler.get_feature_from_index,
                report_gt_feature_n_positives=report_gt_feature_n_positives,
                metrics=metrics)
>>>>>>> 7d53c703

        self._start_step = 0
        self._min_loss = float("inf") # TODO: Should this be set when it is used later? Would need to if we want to train model 2x in one run.
        if checkpoint_resume is not None:
            checkpoint = torch.load(
                checkpoint_resume,
                map_location=lambda storage, location: storage)

            self.model = load_model_from_state_dict(
                checkpoint["state_dict"], self.model)

            self._start_step = checkpoint["step"]
            if self._start_step >= self.max_steps:
                self.max_steps += self._start_step

            self._min_loss = checkpoint["min_loss"]
            self.optimizer.load_state_dict(
                checkpoint["optimizer"])
            if self.use_cuda:
                for state in self.optimizer.state.values():
                    for k, v in state.items():
                        if isinstance(v, torch.Tensor):
                            state[k] = v.cuda()

            logger.info(
                ("Resuming from checkpoint: step {0}, min loss {1}").format(
                    self._start_step, self._min_loss))

        self._train_logger = _metrics_logger(
                "{0}.train".format(__name__), self.output_dir)
        self._validation_logger = _metrics_logger(
                "{0}.validation".format(__name__), self.output_dir)

        self._train_logger.info("loss")
        # TODO: this makes the assumption that all models will report ROC AUC,
        # which is not the case.
        self._validation_logger.info("\t".join(["loss"] +
            sorted([x for x in self._validation_metrics.metrics.keys()])))

    def _create_validation_set(self, n_samples=None):
        """
        Generates the set of validation examples.

        Parameters
        ----------
        n_samples : int or None, optional
            Default is `None`. The size of the validation set. If `None`,
            will use all validation examples in the sampler.

        """
        logger.info("Creating validation dataset.")
        t_i = time()
        self._validation_data, self._all_validation_targets = \
            self.sampler.get_validation_set(
                self.batch_size, n_samples=n_samples)
        t_f = time()
        logger.info(("{0} s to load {1} validation examples ({2} validation "
                     "batches) to evaluate after each training step.").format(
                      t_f - t_i,
                      len(self._validation_data) * self.batch_size,
                      len(self._validation_data)))

    def create_test_set(self):
        """
        Loads the set of test samples.
        We do not create the test set in the `TrainModel` object until
        this method is called, so that we avoid having to load it into
        memory until the model has been trained and is ready to be
        evaluated.

        """
        self._create_test_set(n_samples=self._n_test_samples)
        self._test_metrics = PerformanceMetrics(
            self.sampler.get_feature_from_index,
            report_gt_feature_n_positives=self._report_gt_feature_n_positives)

    def _create_test_set(self, n_samples=None):
        """
        Generates the set of test examples.

        Parameters
        ----------
        n_samples : int or None, optional
            Default is `None`. The size of the test set to generate. If
            `None`, will use all test examples in the sampler.

        """
        logger.info("Creating test dataset.")
        t_i = time()
        self._test_data, self._all_test_targets = \
            self.sampler.get_test_set(
                self.batch_size, n_samples=n_samples)
        t_f = time()
        logger.info(("{0} s to load {1} test examples ({2} test batches) "
                     "to evaluate after all training steps.").format(
                      t_f - t_i,
                      len(self._test_data) * self.batch_size,
                      len(self._test_data)))
        np.savez_compressed(
            os.path.join(self.output_dir, "test_targets.npz"),
            data=self._all_test_targets)

    def _get_batch(self):
        """
        Fetches a mini-batch of examples

        Returns
        -------
        tuple(numpy.ndarray, numpy.ndarray)
            A tuple containing the examples and targets.

        """
        t_i_sampling = time()
        batch_sequences, batch_targets = self.sampler.sample(
            batch_size=self.batch_size)
        t_f_sampling = time()
        logger.debug(
            ("[BATCH] Time to sample {0} examples: {1} s.").format(
                 self.batch_size,
                 t_f_sampling - t_i_sampling))
        return (batch_sequences, batch_targets)

    def train_and_validate(self):
        """
        Trains the model and measures validation performance.

        """
        min_loss = self._min_loss
        scheduler = ReduceLROnPlateau(
            self.optimizer, 'max', patience=16, verbose=True,
            factor=0.8)

        time_per_step = []
        for step in range(self._start_step, self.max_steps):
            t_i = time()
            train_loss = self.train()
            t_f = time()
            time_per_step.append(t_f - t_i)

            if step % self.nth_step_save_checkpoint == 0:
                checkpoint_dict = {
                    "step": step,
                    "arch": self.model.__class__.__name__,
                    "state_dict": self.model.state_dict(),
                    "min_loss": min_loss,
                    "optimizer": self.optimizer.state_dict()
                }
                if self.save_new_checkpoints is not None and \
                        self.save_new_checkpoints >= step:
                    checkpoint_filename = "checkpoint-{0}".format(
                        strftime("%m%d%H%M%S"))
                    self._save_checkpoint(
                        checkpoint_dict, False, filename=checkpoint_filename)
                    logger.debug("Saving checkpoint `{0}.pth.tar`".format(
                        checkpoint_filename))
                else:
                    self._save_checkpoint(
                        checkpoint_dict, False)

            # TODO: Should we have some way to report training stats without running validation?
            if step and step % self.nth_step_report_stats == 0:
                logger.info(("[STEP {0}] average number "
                             "of steps per second: {1:.1f}").format(
                    step, 1. / np.average(time_per_step)))
                time_per_step = []
                valid_scores = self.validate()
                validation_loss = valid_scores["loss"]
                self._train_logger.info(train_loss)
<<<<<<< HEAD
                if "roc_auc" in valid_scores and valid_scores["roc_auc"]:
                    validation_roc_auc = valid_scores["roc_auc"]
                    self._validation_logger.info(
                        "{0}\t{1}".format(validation_loss,
                                          validation_roc_auc))
                    scheduler.step(
                        math.ceil(validation_roc_auc * 1000.0) / 1000.0)
                else:
                    self._validation_logger.info("{0}\tNA".format(
                        validation_loss))
=======
                to_log = [str(validation_loss)]
                for k in sorted(self._validation_metrics.metrics.keys()):
                    if k in valid_scores and valid_scores[k]:
                        to_log.append(str(valid_scores[k]))
                    else:
                        to_log.append("NA")
                self._validation_logger.info("\t".join(to_log))
                scheduler.step(math.ceil(validation_loss * 1000.0) / 1000.0)
>>>>>>> 7d53c703

                if validation_loss < min_loss:
                    min_loss = validation_loss
                    self._save_checkpoint({
                        "step": step,
                        "arch": self.model.__class__.__name__,
                        "state_dict": self.model.state_dict(),
                        "min_loss": min_loss,
                        "optimizer": self.optimizer.state_dict()}, True)
                    logger.debug("Updating `best_model.pth.tar`")
                logger.info("training loss: {0}".format(train_loss))
                logger.info("validation loss: {0}".format(validation_loss))

                # Logging training and validation on same line requires 2 parsers or more complex parser.
                # Separate logging of train/validate is just a grep for validation/train and then same parser.
        self.sampler.save_dataset_to_file("train", close_filehandle=True)

    def train(self):
        """
        Trains the model on a batch of data.

        Returns
        -------
        float
            The training loss.

        """
        self.model.train()
        self.sampler.set_mode("train")

        inputs, targets = self._get_batch()
        inputs = torch.Tensor(inputs)
        targets = torch.Tensor(targets)

        if self.use_cuda:
            inputs = inputs.cuda()
            targets = targets.cuda()

        inputs = Variable(inputs)
        targets = Variable(targets)

        predictions = self.model(inputs.transpose(1, 2))
        loss = self.criterion(predictions, targets)

        self.optimizer.zero_grad()
        loss.backward()
        self.optimizer.step()

        return loss.item()

    def _evaluate_on_data(self, data_in_batches):
        """
        Makes predictions for some labeled input data.

        Parameters
        ----------
        data_in_batches : list(tuple(numpy.ndarray, numpy.ndarray))
            A list of tuples of the data, where the first element is
            the example, and the second element is the label.

        Returns
        -------
        tuple(float, list(numpy.ndarray))
            Returns the average loss, and the list of all predictions.

        """
        self.model.eval()

        batch_losses = []
        all_predictions = []

        for (inputs, targets) in data_in_batches:
            inputs = torch.Tensor(inputs)
            targets = torch.Tensor(targets)

            if self.use_cuda:
                inputs = inputs.cuda()
                targets = targets.cuda()

            with torch.no_grad():
                inputs = Variable(inputs)
                targets = Variable(targets)

                predictions = self.model(
                    inputs.transpose(1, 2))
                loss = self.criterion(predictions, targets)

                all_predictions.append(
                    predictions.data.cpu().numpy())

                batch_losses.append(loss.item())
        all_predictions = np.vstack(all_predictions)
        return np.average(batch_losses), all_predictions

    def validate(self):
        """
        Measures model validation performance.

        Returns
        -------
        dict
            A dictionary, where keys are the names of the loss metrics,
            and the values are the average value for that metric over
            the validation set.

        """
        average_loss, all_predictions = self._evaluate_on_data(
            self._validation_data)
        average_scores = self._validation_metrics.update(all_predictions,
                                                         self._all_validation_targets)
        for name, score in average_scores.items():
            logger.info("validation average {0}: {1}".format(name, score))

        average_scores["loss"] = average_loss
        return average_scores

    def evaluate(self):
        """
        Measures the model test performance.

        Returns
        -------
        dict
            A dictionary, where keys are the names of the loss metrics,
            and the values are the average value for that metric over
            the test set.

        """
        if self._test_data is None:
            self.create_test_set()
        average_loss, all_predictions = self._evaluate_on_data(
            self._test_data)

        average_scores = self._test_metrics.update(all_predictions,
                                                   self._all_test_targets)
        np.savez_compressed(
            os.path.join(self.output_dir, "test_predictions.npz"),
            data=all_predictions)

        for name, score in average_scores.items():
            logger.info("test average {0}: {1}".format(name, score))

        test_performance = os.path.join(
            self.output_dir, "test_performance.txt")
        feature_scores_dict = self._test_metrics.write_feature_scores_to_file(
            test_performance)

        average_scores["loss"] = average_loss

        self._test_metrics.visualize(
            all_predictions, self._all_test_targets, self.output_dir)

        return (average_scores, feature_scores_dict)

    def _save_checkpoint(self,
                         state,
                         is_best,
                         filename="checkpoint"):
        """
        Saves snapshot of the model state to file. Will save a checkpoint
        with name `<filename>.pth.tar` and, if this is the model's best
        performance so far, will save the state to a `best_model.pth.tar`
        file as well.

        Models are saved in the state dictionary format. This is a more
        stable format compared to saving the whole model (which is another
        option supported by PyTorch). Note that we do save a number of
        additional, Selene-specific parameters in the dictionary
        and that the actual `model.state_dict()` is stored in the `state_dict`
        key of the dictionary loaded by `torch.load`.

        See: https://pytorch.org/docs/stable/notes/serialization.html for more
        information about how models are saved in PyTorch.

        Parameters
        ----------
        state : dict
            Information about the state of the model. Note that this is
            not `model.state_dict()`, but rather, a dictionary containing
            keys that can be used for continued training in Selene
            _in addition_ to a key `state_dict` that contains
            `model.state_dict()`.
        is_best : bool
            Is this the model's best performance so far?
        filename : str, optional
            Default is "checkpoint". Specify the checkpoint filename. Will
            append a file extension to the end of the `filename`
            (e.g. `checkpoint.pth.tar`).

        Returns
        -------
        None

        """
        logger.debug("[TRAIN] {0}: Saving model state to file.".format(
            state["step"]))
        cp_filepath = os.path.join(
            self.output_dir, filename)
        torch.save(state, "{0}.pth.tar".format(cp_filepath))
        if is_best:
            best_filepath = os.path.join(self.output_dir, "best_model")
            shutil.copyfile("{0}.pth.tar".format(cp_filepath),
                            "{0}.pth.tar".format(best_filepath))
<|MERGE_RESOLUTION|>--- conflicted
+++ resolved
@@ -249,17 +249,12 @@
             metrics=metrics)
 
         if "test" in self.sampler.modes:
-<<<<<<< HEAD
             self._test_data = None
             self._n_test_samples = n_test_samples
-            self._report_gt_feature_n_positives = report_gt_feature_n_positives
-=======
-            self._create_test_set(n_samples=n_test_samples)
             self._test_metrics = PerformanceMetrics(
                 self.sampler.get_feature_from_index,
                 report_gt_feature_n_positives=report_gt_feature_n_positives,
                 metrics=metrics)
->>>>>>> 7d53c703
 
         self._start_step = 0
         self._min_loss = float("inf") # TODO: Should this be set when it is used later? Would need to if we want to train model 2x in one run.
@@ -331,27 +326,11 @@
         evaluated.
 
         """
-        self._create_test_set(n_samples=self._n_test_samples)
-        self._test_metrics = PerformanceMetrics(
-            self.sampler.get_feature_from_index,
-            report_gt_feature_n_positives=self._report_gt_feature_n_positives)
-
-    def _create_test_set(self, n_samples=None):
-        """
-        Generates the set of test examples.
-
-        Parameters
-        ----------
-        n_samples : int or None, optional
-            Default is `None`. The size of the test set to generate. If
-            `None`, will use all test examples in the sampler.
-
-        """
         logger.info("Creating test dataset.")
         t_i = time()
         self._test_data, self._all_test_targets = \
             self.sampler.get_test_set(
-                self.batch_size, n_samples=n_samples)
+                self.batch_size, n_samples=self._n_test_samples)
         t_f = time()
         logger.info(("{0} s to load {1} test examples ({2} test batches) "
                      "to evaluate after all training steps.").format(
@@ -428,18 +407,6 @@
                 valid_scores = self.validate()
                 validation_loss = valid_scores["loss"]
                 self._train_logger.info(train_loss)
-<<<<<<< HEAD
-                if "roc_auc" in valid_scores and valid_scores["roc_auc"]:
-                    validation_roc_auc = valid_scores["roc_auc"]
-                    self._validation_logger.info(
-                        "{0}\t{1}".format(validation_loss,
-                                          validation_roc_auc))
-                    scheduler.step(
-                        math.ceil(validation_roc_auc * 1000.0) / 1000.0)
-                else:
-                    self._validation_logger.info("{0}\tNA".format(
-                        validation_loss))
-=======
                 to_log = [str(validation_loss)]
                 for k in sorted(self._validation_metrics.metrics.keys()):
                     if k in valid_scores and valid_scores[k]:
@@ -448,7 +415,6 @@
                         to_log.append("NA")
                 self._validation_logger.info("\t".join(to_log))
                 scheduler.step(math.ceil(validation_loss * 1000.0) / 1000.0)
->>>>>>> 7d53c703
 
                 if validation_loss < min_loss:
                     min_loss = validation_loss
