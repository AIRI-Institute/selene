"""This class wraps the indexed FASTA file for an organism's genomic sequence.
It supports retrieving parts of the sequence and converting these parts
into their one hot encodings.
"""
import numpy as np
from pyfaidx import Fasta

from .sequence import Sequence
from .sequence import sequence_to_encoding
from .sequence import encoding_to_sequence


def _get_sequence_from_coords(len_chrs, genome_sequence,
                              chrom, start, end, strand='+'):
    """Gets the genomic sequence given the chromosome, sequence start,
    sequence end, and strand side.

    Parameters
    ----------
    chrom : str
        e.g. "chr1".
    start : int
    end : int
    strand : {'+', '-'}, optional
        Default is '+'.

    Returns
    -------
    str
        The genomic sequence.

    Raises
    ------
    ValueError
        If the input char to `strand` is not one of the specified choices.
    """
    if start > len_chrs[chrom] or end > (len_chrs[chrom] + 1) \
            or start < 0:
        return ""

    if strand == '+' or strand == '-':
        return genome_sequence(chrom, start, end, strand)
    else:
        raise ValueError(
            "Strand must be one of '+' or '-'. Input was {0}".format(
                strand))


class Genome(Sequence):

    BASES_ARR = np.array(['A', 'C', 'G', 'T'])
    INDEX_TO_BASE = {
        0: 'A', 1: 'C', 2: 'G', 3: 'T'
    }
    BASE_TO_INDEX = {
        'A': 0, 'C': 1, 'G': 2, 'T': 3,
        'a': 0, 'c': 1, 'g': 2, 't': 3,
    }  # TODO: Consider renaming BASE to ALPHA or CHAR to make it more general?
    COMPLEMENTARY_BASE = {
        'A': 'T', 'C': 'G', 'G': 'C', 'T': 'A', 'N': 'N',
        'a': 'T', 'c': 'G', 'g': 'C', 't': 'A', 'n': 'N'
    }
    UNK_BASE = "N"

    def __init__(self, fa_file):
        """Wrapper class around the pyfaix.Fasta class.

        Parameters
        ----------
        fa_file : str
            Path to an indexed FASTA file, that is, a *.fasta file with a
            corresponding *.fai file in the same directory.
            File should contain the target organism's genome sequence.

        Attributes
        ----------
        genome : Fasta
        chrs : list[str]
        len_chrs : dict
            The length of each chromosome sequence in the file.
        """
        self.genome = Fasta(fa_file)
        self.chrs = sorted(self.genome.keys())
        self.len_chrs = self._get_len_chrs()

    def get_chrs(self):
        """Gets the list of chromosomes.

        Returns
        -------
        list(str)
        """
        return self.chrs

    def get_chr_lens(self):
        """Gets the length of each chromosome sequence in the file.

        Returns
        -------
        list(tup)
            Tuples of chromosome (str) and chromosome length (int).
        """
        return list(self.len_chrs.items())

    def _get_len_chrs(self):
        len_chrs = {}
        for chrom in self.chrs:
            len_chrs[chrom] = len(self.genome[chrom])
        return len_chrs

    def _genome_sequence(self, chrom, start, end, strand='+'):
        if strand == '+':
            return self.genome[chrom][start:end].seq
        else:
            return self.genome[chrom][start:end].reverse.complement.seq

    def sequence_in_bounds(self, chrom, start, end):
        """Check if the region we want to query is within the bounds of the
        start and end index for a chromosome in the genome.

        Parameters
        ----------
        chrom : str
            e.g. "chr1".
        start : int
        end : int

        Returns
        -------
        bool
            Whether we can retrieve a sequence from the bounds specified
            in the input
        """
<<<<<<< HEAD
        if chrom not in self.len_chrs:
            return False
        if start > self.len_chrs[chrom] or end > self.len_chrs[chrom] \
=======
        if start > self.len_chrs[chrom] or end > (self.len_chrs[chrom] + 1) \
>>>>>>> 14c2ba79
                or start < 0:
            return False
        return True

    def get_sequence_from_coords(self, chrom, start, end, strand='+'):
        """Gets the genomic sequence given the chromosome, sequence start,
        sequence end, and strand side.

        Parameters
        ----------
        chrom : str
            e.g. "chr1".
        start : int
        end : int
        strand : {'+', '-'}, optional
            Default is '+'.

        Returns
        -------
        str
            The genomic sequence.

        Raises
        ------
        ValueError
            If the input char to `strand` is not one of the specified choices.
        """
        return _get_sequence_from_coords(self.len_chrs, self._genome_sequence,
                                         chrom, start, end, strand)

    def get_encoding_from_coords(self, chrom, start, end, strand='+'):
        """Gets the genomic sequence given the chromosome, sequence start,
        sequence end, and strand side; and return its one hot encoding.

        Parameters
        ----------
        chrom : str
            e.g. "chr1".
        start : int
        end : int
        strand : {'+', '-'}, optional
            Default is '+'.

        Returns
        -------
        numpy.ndarray, dtype=bool
            The N-by-4 encoding of the sequence.

        Raises
        ------
        ValueError
            If the input char to `strand` is not one of the specified choices.
            (Raised in the call to `self.get_sequence_from_coords`)
        """
        sequence = self.get_sequence_from_coords(chrom, start, end, strand)
        encoding = self.sequence_to_encoding(sequence)
        return encoding

    @classmethod
    def sequence_to_encoding(cls, sequence):
        """Converts an input sequence to its one hot encoding.

        Parameters
        ----------
        sequence : str
            The input sequence of length N.

        Returns
        -------
        numpy.ndarray, dtype=float64
            The N-by-4 encoding of the sequence.
        """
        return sequence_to_encoding(sequence, cls.BASE_TO_INDEX, cls.BASES_ARR)

    @classmethod
    def encoding_to_sequence(cls, encoding):
        """Converts an input encoding to its DNA sequence.

        Parameters
        ----------
        encoding : numpy.ndarray, dtype=float64
            The N-by-4 encoding of the sequence

        Returns
        -------
        str
        """
        return encoding_to_sequence(encoding, cls.BASES_ARR, cls.UNK_BASE)<|MERGE_RESOLUTION|>--- conflicted
+++ resolved
@@ -131,13 +131,9 @@
             Whether we can retrieve a sequence from the bounds specified
             in the input
         """
-<<<<<<< HEAD
         if chrom not in self.len_chrs:
             return False
-        if start > self.len_chrs[chrom] or end > self.len_chrs[chrom] \
-=======
         if start > self.len_chrs[chrom] or end > (self.len_chrs[chrom] + 1) \
->>>>>>> 14c2ba79
                 or start < 0:
             return False
         return True
