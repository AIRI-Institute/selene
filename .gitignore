# Repo-specific
<<<<<<< HEAD
output/
=======
data/
*.out
*.err
*.tar
>>>>>>> 44c9fc13

# Byte-compiled / optimized / DLL files
__pycache__/
*.py[cod]
*$py.class

# C extensions
*.so

# Distribution / packaging
.Python
env/
build/
develop-eggs/
dist/
downloads/
eggs/
.eggs/
lib/
lib64/
parts/
sdist/
var/
wheels/
*.egg-info/
.installed.cfg
*.egg

# PyInstaller
#  Usually these files are written by a python script from a template
#  before PyInstaller builds the exe, so as to inject date/other infos into it.
*.manifest
*.spec

# Installer logs
pip-log.txt
pip-delete-this-directory.txt

# Unit test / coverage reports
htmlcov/
.tox/
.coverage
.coverage.*
.cache
nosetests.xml
coverage.xml
*.cover
.hypothesis/

# Translations
*.mo
*.pot

# Django stuff:
*.log
local_settings.py

# Flask stuff:
instance/
.webassets-cache

# Scrapy stuff:
.scrapy

# Sphinx documentation
docs/_build/

# PyBuilder
target/

# Jupyter Notebook
.ipynb_checkpoints

# pyenv
.python-version

# celery beat schedule file
celerybeat-schedule

# SageMath parsed files
*.sage.py

# dotenv
.env

# virtualenv
.venv
venv/
ENV/

# Spyder project settings
.spyderproject
.spyproject

# Rope project settings
.ropeproject

# mkdocs documentation
/site

# mypy
.mypy_cache/<|MERGE_RESOLUTION|>--- conflicted
+++ resolved
@@ -1,12 +1,8 @@
 # Repo-specific
-<<<<<<< HEAD
 output/
-=======
-data/
 *.out
 *.err
 *.tar
->>>>>>> 44c9fc13
 
 # Byte-compiled / optimized / DLL files
 __pycache__/
